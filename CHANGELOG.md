# Changelog

### 2.0.4 (TBD)

- Change: The telepresence daemon will no longer use port 1234 for the firewall-to-SOCKS server, but will instead choose an available port dynamically.
<<<<<<< HEAD
- Bugfix: The description of the `--everything` flag for the `uninstall` command was corrected.
=======
- Feature: Support headless services (including ExternalName), which you can use if you used "Also Proxy" in telepresence 1.
>>>>>>> 3b190654

### 2.0.3 (February 24, 2021)

- Feature: There is now an extension mechanism where you can tell Telepresence about different agents and what arguments they support.  The new `--mechanism` flag can explicitly identify which extension to use.
- Change: Related to things now being in extensions, the `--match` flag has been renamed to `--http-match`.
- Change: Cluster connection timeout has been increased from 10s to 20s.
- Change: On connect, if telepresence detects a large cluster, it will suggest the `--mapped-namespaces` flag to the user as a way to speed it up.
- Change: The traffic-agent now has a readiness probe associated with its container
- Bugfix: Fix a regression in the DNS resolver that prevented name resolution using NAME.NAMESPACE. Instead, NAME.NAMESPACE.svc.cluster.local was required.
- Bugfix: Fixed race-condition in the agent causing attempts to dial to `:0:`.
- Feature: An intercept of `NAME` that is made using `--namespace=NAMESPACE` but not using `--deployment` will use `NAME` as the name of the deployment and `NAME-NAMESPACE` as the name of the intercept.
- Feature: Declare a local-only intercept for the purpose of getting direct outbound access to the intercept's namespace using boolean flag `--local-only`
- Bugfix: It is now more strict about which agent versions are acceptable and will be more eager to apply upgrades.

### 2.0.2 (February 18, 2021)

- Feature: Telepresence is now capable of forwarding the intercepted Pod's volume mounts (as Telepresence 0.x did) via the `--mount` flag to `telepresence intercept`.
- Feature: Telepresence will now allow simultaneous intercepts in different namespaces.
- Feature: It is now possible for a user to limit what namespaces that will be used by the DNS-resolver and the NAT.
- Bugfix: Fix the kubectl version number check to handle version numbers with a "+" in them.
- Bugfix: Fix a bug with some configurations on macOS where we clash with mDNSResponder's use of port 53.

### 2.0.1 (February 9, 2021)

- Feature: Telepresence is now capable of forwarding the environment variables of an intercepted service (as Telepresence 0.x did) and emit them to a file as text or JSON. The environment variables will also be propagated to any command started by doing a `telepresence intercept nnn -- <command>`.

- Change: The background processes `connector` and `daemon` will now use rotating logs and a common directory.
  + MacOS: `~/Library/Logs/telepresence/`
  + Linux: `$XDG_CACHE_HOME/telepresence/logs/` or `$HOME/.cache/telepresence/logs/`.

- Bugfix: A bug causing a failure in the Telepresence DNS resolver when attempting to listen to the Docker gateway IP was fixed. The fix affects Windows using a combination of Docker and WSL2 only.

- Bugfix: Telepresence now works correctly while OpenVPN is running on macOS.<|MERGE_RESOLUTION|>--- conflicted
+++ resolved
@@ -3,11 +3,8 @@
 ### 2.0.4 (TBD)
 
 - Change: The telepresence daemon will no longer use port 1234 for the firewall-to-SOCKS server, but will instead choose an available port dynamically.
-<<<<<<< HEAD
 - Bugfix: The description of the `--everything` flag for the `uninstall` command was corrected.
-=======
 - Feature: Support headless services (including ExternalName), which you can use if you used "Also Proxy" in telepresence 1.
->>>>>>> 3b190654
 
 ### 2.0.3 (February 24, 2021)
 
